--- conflicted
+++ resolved
@@ -73,13 +73,7 @@
 			     + sqrt(rho / tau) * phi);
 }
 model {
-<<<<<<< HEAD
   y ~ poisson_log(log_E + alpha + x * beta + gamma);  // likelihood
-
-=======
-  y ~ poisson_log(log_E + alpha + x * beta + gamma * sigma); // co-variates
-  
->>>>>>> ee061654
   alpha ~ normal(0, 1);
   beta ~ normal(0, 1);
   
